--- conflicted
+++ resolved
@@ -13,12 +13,7 @@
         # Simulate Airtable returning a created or updated record
         return [{"id": "rec1", "fields": records[0]["fields"]}]
 
-
-<<<<<<< HEAD
-def test_generate_and_save_report_generates_pdf_without_uploading(monkeypatch):
-=======
-def test_generate_and_save_report_skips_pdf_field(monkeypatch):
->>>>>>> 426da462
+   def test_generate_and_save_report_skips_pdf_field(monkeypatch):
     table = DummyTable()
 
     captured = {}
@@ -40,19 +35,13 @@
     fields = table.upserts[0][0][0]["fields"]
 
     assert fields["Name"] == backend.sanitize_name("Sample Person")
-<<<<<<< HEAD
     assert set(fields.keys()) == {"Name", "Content", "LastGenerated"}
     assert "PDF" not in fields
     assert captured == {
         "content": "Report body",
         "summary": "Sample Person",
     }
-=======
-    assert "PDF" not in fields
-    assert set(fields.keys()) == {"Name", "Content", "LastGenerated"}
->>>>>>> 426da462
-
-
+    
 def test_generate_and_save_report_respects_custom_name_field(monkeypatch):
     table = DummyTable()
 
@@ -69,18 +58,12 @@
     assert fields["ReportLabel"] == backend.sanitize_name("Custom Person")
     assert "Name" not in fields
     assert key_fields == ["ReportLabel"]
-<<<<<<< HEAD
     assert set(fields.keys()) == {"ReportLabel", "Content", "LastGenerated"}
     assert "PDF" not in fields
 
 
 def test_generate_and_save_report_payload_contains_only_supported_fields():
-=======
-    assert "PDF" not in fields
-
-
-def test_generate_and_save_report_request_fields_are_supported():
->>>>>>> 426da462
+  
     table = DummyTable()
 
     def generator_func():
@@ -90,14 +73,9 @@
 
     records, key_fields = table.upserts[0]
     fields = records[0]["fields"]
-<<<<<<< HEAD
+    
     assert set(fields.keys()) == {"Name", "Content", "LastGenerated"}
     assert "PDF" not in fields
-=======
-    assert "PDF" not in fields
-    assert set(fields.keys()) == {"Name", "Content", "LastGenerated"}
->>>>>>> 426da462
-
 
 class FailingTable:
     def batch_upsert(self, records, key_fields=None):
