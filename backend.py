--- conflicted
+++ resolved
@@ -2,13 +2,10 @@
 import weaviate
 import openai
 from pyairtable import Table
-import uuid
 from pyairtable.formulas import match
 import re
 import logging
-import json
 from fpdf import FPDF
-from io import BytesIO
 from weaviate.classes.config import Configure, Property, DataType
 from weaviate.classes.init import Auth
 
@@ -158,13 +155,17 @@
 
     answer_stream = openai_client.chat.completions.create(
         model=model,
-        messages=[{"role": "system", "content": "You are a helpful assistant that answers questions based on provided context."},
-                  {"role": "user", "content": final_prompt}],
+        messages=[
+            {"role": "system", "content": "You are a helpful assistant that answers questions based on provided context."},
+            {"role": "user", "content": final_prompt}
+        ],
         stream=True
     )
 
-    sources_raw = [{"title": obj.properties.get("summary_title"), "url": obj.properties.get("primary_source_content")}
-                   for obj in results if obj.properties.get("primary_source_content")]
+    sources_raw = [
+        {"title": obj.properties.get("summary_title"), "url": obj.properties.get("primary_source_content")}
+        for obj in results if obj.properties.get("primary_source_content")
+    ]
     unique_sources = {s["url"]: s for s in sources_raw}.values()
     sources = list(unique_sources)
 
@@ -207,17 +208,8 @@
                 pdf.ln(5)
             pdf.set_text_color(0, 0, 0)
 
-<<<<<<< HEAD
-        # Return the generated PDF as bytes to ensure compatibility with
-        # consumers like Streamlit's download_button, which expects a bytes-like
-        # object. FPDF's output() returns a string when using dest="S", so we
-        # encode it using latin-1 to get the raw PDF byte content.
-        pdf_bytes = pdf.output(dest="S").encode("latin-1")
-        logging.info("PDF generation successful.")
-=======
         pdf_bytes = pdf.output(dest="S").encode("latin-1")
         logger.info("PDF generation successful.")
->>>>>>> f0d09a2b
         return pdf_bytes
     except Exception as e:
         logger.error("Failed to generate PDF.", exc_info=True)
@@ -247,8 +239,10 @@
         try:
             response = openai_client.chat.completions.create(
                 model=model,
-                messages=[{"role": "system", "content": "You are an expert data extractor."},
-                          {"role": "user", "content": map_prompt}],
+                messages=[
+                    {"role": "system", "content": "You are an expert data extractor."},
+                    {"role": "user", "content": map_prompt}
+                ],
                 timeout=30
             )
             extracted_info = response.choices[0].message.content
@@ -259,7 +253,8 @@
             continue
 
     if not mapped_results:
-        return f"Could not find any relevant information for '{entity_name}'." if entity_name else "Could not find any relevant information in the documents."
+        return (f"Could not find any relevant information for '{entity_name}'."
+                if entity_name else "Could not find any relevant information in the documents.")
 
     logger.info(f"MAP step complete. Found {len(mapped_results)} relevant pieces of information.")
     logger.info("Starting REDUCE step...")
@@ -269,8 +264,10 @@
     try:
         response_stream = openai_client.chat.completions.create(
             model=model,
-            messages=[{"role": "system", "content": "You are an expert report writer that responds in Markdown."},
-                      {"role": "user", "content": reduce_prompt}],
+            messages=[
+                {"role": "system", "content": "You are an expert report writer that responds in Markdown."},
+                {"role": "user", "content": reduce_prompt}
+            ],
             stream=True
         )
         logger.info("REDUCE step complete. Streaming final report.")
